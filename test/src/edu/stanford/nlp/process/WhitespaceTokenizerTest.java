package edu.stanford.nlp.process;

import junit.framework.TestCase;

import java.io.StringReader;
import java.util.List;

import edu.stanford.nlp.ling.CoreLabel;
import edu.stanford.nlp.ling.HasWord;

public class WhitespaceTokenizerTest extends TestCase {

  public static final String[] TEST = {
    "This is a test . \n This is a second line .",
    "A \n B \n \n C",
    "A. B",
    "皇后\u3000\u3000後世 and (800)\u00A0326-1456",
  };

  public static final String[][] RESULTS_NO_EOL = {
    {"This", "is", "a", "test", ".",
     "This", "is", "a", "second", "line", "."},
    {"A", "B", "C"},
    {"A.", "B"},
    { "皇后", "後世", "and", "(800)\u00A0326-1456" },
  };

  public static final String[][] RESULTS_EOL = {
    {"This", "is", "a", "test", ".", "*NL*",
     "This", "is", "a", "second", "line", "."},
    {"A", "*NL*", "B", "*NL*", "*NL*", "C"},
    {"A.", "B"},
    { "皇后", "後世", "and", "(800)\u00A0326-1456" },
  };

  public static final String[] TEST_WHITESPACE_ONLY = {
    "        ",
    "",
  };

  public static final String[] TEST_WHITESPACE_ONLY_EOL = {
    "\n\n\n",
  };

  public static final String[] TEST_NO_WHITESPACE = {
    "Thisisatest.Thisisasecondline.",
    "ABC",
    "A.B",
    "皇后30003000後世and(800)00A0326-1456",
  };

  private static void runTest(TokenizerFactory<? extends HasWord> factory,
                              String[] testStrings, String[][] resultsStrings) {
    for (int i = 0; i < testStrings.length; ++i) {
      Tokenizer<? extends HasWord> tokenizer =
        factory.getTokenizer(new StringReader(testStrings[i]));
      List<? extends HasWord> tokens = tokenizer.tokenize();
      assertEquals(resultsStrings[i].length, tokens.size());
      for (int j = 0; j < resultsStrings[i].length; ++j) {
        assertEquals(resultsStrings[i][j], tokens.get(j).word());
      }
    }
  }

  public void testWordTokenizer() {
    runTest(WhitespaceTokenizer.factory(false), TEST, RESULTS_NO_EOL);
    runTest(WhitespaceTokenizer.factory(true), TEST, RESULTS_EOL);
  }

  public void testCoreLabelTokenizer() {
    LexedTokenFactory<CoreLabel> factory = new CoreLabelTokenFactory();
    runTest(new WhitespaceTokenizer.WhitespaceTokenizerFactory<CoreLabel>
              (factory, false),
            TEST, RESULTS_NO_EOL);
    runTest(new WhitespaceTokenizer.WhitespaceTokenizerFactory<CoreLabel>
              (factory, true),
            TEST, RESULTS_EOL);
  }

<<<<<<< HEAD
  /* Tests the "whitespace only" bound */
  public void testPureWhiteSpaceTokenizer() {
    for (int i = 0; i < TEST_WHITESPACE_ONLY.length; ++i) {
=======
  public void testPureWhiteSpaceEOLTokenizer() {
    for (int i = 0; i < TEST_WHITESPACE_ONLY_EOL.length; ++i) {
>>>>>>> 441ee078
      Tokenizer<? extends HasWord> tokenizer =
        WhitespaceTokenizer.factory(false).getTokenizer(new StringReader(TEST_WHITESPACE_ONLY_EOL[i]));
      List<? extends HasWord> tokens = tokenizer.tokenize();
      int expectedNumberOfActualTokens = 0;
      assertEquals(expectedNumberOfActualTokens, tokens.size());
    }
  }

  /* Tests the "whitespace only" bound */
  public void testNoTextWhiteSpaceTokenizer() {
    for (int i = 0; i < TEST_WHITESPACE_ONLY.length; ++i) {
      Tokenizer<? extends HasWord> tokenizer =
        WhitespaceTokenizer.factory(true).getTokenizer(new StringReader(TEST_WHITESPACE_ONLY[i]));
      List<? extends HasWord> tokens = tokenizer.tokenize();
      int expectedNumberOfActualTokens = 0;
      assertEquals(expectedNumberOfActualTokens, tokens.size());
    }
  }

  /* Tests the "whitespace only" bound */
  public void testNoTextWhiteSpaceTokenizer() {
    for (int i = 0; i < TEST_WHITESPACE_ONLY.length; ++i) {
      Tokenizer<? extends HasWord> tokenizer =
        WhitespaceTokenizer.factory(true).getTokenizer(new StringReader(TEST_WHITESPACE_ONLY[i]));
      List<? extends HasWord> tokens = tokenizer.tokenize();
      int expectedNumberOfActualTokens = 0;
      assertEquals(expectedNumberOfActualTokens, tokens.size());
    }
  }

  /* Tests the "no whitespace at all" bound */
  public void testNoWhiteSpaceTokenizer() {
    for (int i = 0; i < TEST_NO_WHITESPACE.length; ++i) {
      Tokenizer<? extends HasWord> tokenizer =
        WhitespaceTokenizer.factory(true).getTokenizer(new StringReader(TEST_NO_WHITESPACE[i]));
      List<? extends HasWord> tokens = tokenizer.tokenize();
      int expectedNumberOfActualTokens = 1;
      assertEquals(expectedNumberOfActualTokens, tokens.size());
      assertEquals(TEST_NO_WHITESPACE[i], tokens.get(0).word());
    }
  }
}<|MERGE_RESOLUTION|>--- conflicted
+++ resolved
@@ -77,27 +77,10 @@
             TEST, RESULTS_EOL);
   }
 
-<<<<<<< HEAD
-  /* Tests the "whitespace only" bound */
-  public void testPureWhiteSpaceTokenizer() {
-    for (int i = 0; i < TEST_WHITESPACE_ONLY.length; ++i) {
-=======
   public void testPureWhiteSpaceEOLTokenizer() {
     for (int i = 0; i < TEST_WHITESPACE_ONLY_EOL.length; ++i) {
->>>>>>> 441ee078
       Tokenizer<? extends HasWord> tokenizer =
         WhitespaceTokenizer.factory(false).getTokenizer(new StringReader(TEST_WHITESPACE_ONLY_EOL[i]));
-      List<? extends HasWord> tokens = tokenizer.tokenize();
-      int expectedNumberOfActualTokens = 0;
-      assertEquals(expectedNumberOfActualTokens, tokens.size());
-    }
-  }
-
-  /* Tests the "whitespace only" bound */
-  public void testNoTextWhiteSpaceTokenizer() {
-    for (int i = 0; i < TEST_WHITESPACE_ONLY.length; ++i) {
-      Tokenizer<? extends HasWord> tokenizer =
-        WhitespaceTokenizer.factory(true).getTokenizer(new StringReader(TEST_WHITESPACE_ONLY[i]));
       List<? extends HasWord> tokens = tokenizer.tokenize();
       int expectedNumberOfActualTokens = 0;
       assertEquals(expectedNumberOfActualTokens, tokens.size());
